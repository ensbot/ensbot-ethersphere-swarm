// Copyright 2018 The go-ethereum Authors
// This file is part of the go-ethereum library.
//
// The go-ethereum library is free software: you can redistribute it and/or modify
// it under the terms of the GNU Lesser General Public License as published by
// the Free Software Foundation, either version 3 of the License, or
// (at your option) any later version.
//
// The go-ethereum library is distributed in the hope that it will be useful,
// but WITHOUT ANY WARRANTY; without even the implied warranty of
// MERCHANTABILITY or FITNESS FOR A PARTICULAR PURPOSE. See the
// GNU Lesser General Public License for more details.
//
// You should have received a copy of the GNU Lesser General Public License
// along with the go-ethereum library. If not, see <http://www.gnu.org/licenses/>.

package swap

import (
	"bytes"
	"context"
	"crypto/ecdsa"
	"crypto/rand"
	"encoding/hex"
	"encoding/json"
	"flag"
	"fmt"
	"io/ioutil"
	"math/big"
	mrand "math/rand"
	"os"
	"path"
	"reflect"
	"runtime"
	"strings"
	"testing"
	"time"

	"github.com/ethereum/go-ethereum/accounts/abi/bind"
	"github.com/ethereum/go-ethereum/accounts/abi/bind/backends"
	"github.com/ethereum/go-ethereum/common"
	"github.com/ethereum/go-ethereum/core"
	"github.com/ethereum/go-ethereum/core/types"
	"github.com/ethereum/go-ethereum/crypto"
	"github.com/ethereum/go-ethereum/log"
	"github.com/ethereum/go-ethereum/p2p"
	"github.com/ethereum/go-ethereum/p2p/enode"
	"github.com/ethereum/go-ethereum/p2p/simulations/adapters"
	"github.com/ethereum/go-ethereum/rpc"
	contract "github.com/ethersphere/go-sw3/contracts-v0-1-0/simpleswap"
	"github.com/ethersphere/swarm/contracts/swap"
	cswap "github.com/ethersphere/swarm/contracts/swap"
	"github.com/ethersphere/swarm/p2p/protocols"
	"github.com/ethersphere/swarm/state"
	"github.com/ethersphere/swarm/testutil"
)

var (
	loglevel           = flag.Int("logleveld", 2, "verbosity of debug logs")
	ownerKey, _        = crypto.HexToECDSA("634fb5a872396d9693e5c9f9d7233cfa93f395c093371017ff44aa9ae6564cdd")
	ownerAddress       = crypto.PubkeyToAddress(ownerKey.PublicKey)
	beneficiaryKey, _  = crypto.HexToECDSA("6f05b0a29723ca69b1fc65d11752cee22c200cf3d2938e670547f7ae525be112")
	beneficiaryAddress = crypto.PubkeyToAddress(beneficiaryKey.PublicKey)
	testChequeSig      = common.Hex2Bytes("a53e7308bb5590b45cabf44538508ccf1760b53eea721dd50bfdd044547e38b412142da9f3c690a940d6ee390d3f365a38df02b2688cea17f303f6de01268c2e1c")
	testChequeContract = common.HexToAddress("0x4405415b2B8c9F9aA83E151637B8378dD3bcfEDD") // second contract created by ownerKey
	gasLimit           = uint64(8000000)
	testBackend        *swapTestBackend
)

// booking represents an accounting movement in relation to a particular node: `peer`
// if `amount` is positive, it means the node which adds this booking will be credited in respect to `peer`
// otherwise it will be debited
type booking struct {
	amount int64
	peer   *protocols.Peer
}

// swapTestBackend encapsulates the SimulatedBackend and can offer
// additional properties for the tests
type swapTestBackend struct {
	*backends.SimulatedBackend
	// the async cashing go routine needs synchronization for tests
	cashDone chan struct{}
}

func init() {
	testutil.Init()
	mrand.Seed(time.Now().UnixNano())

	// create a single backend for all tests
	testBackend = newTestBackend()
	// commit the initial "pre-mined" accounts (issuer and beneficiary addresses)
	testBackend.Commit()
}

// newTestBackend creates a new test backend instance
func newTestBackend() *swapTestBackend {
	defaultBackend := backends.NewSimulatedBackend(core.GenesisAlloc{
		ownerAddress:       {Balance: big.NewInt(1000000000000000000)},
		beneficiaryAddress: {Balance: big.NewInt(1000000000000000000)},
	}, gasLimit)
	return &swapTestBackend{
		SimulatedBackend: defaultBackend,
	}
}

// Test getting a peer's balance
func TestPeerBalance(t *testing.T) {
	// create a test swap account
	swap, testPeer, clean := newTestSwapAndPeer(t, ownerKey)
	defer clean()

	// test for correct value
	testPeer.setBalance(888)
	b, err := swap.Balance(testPeer.ID())
	if err != nil {
		t.Fatal(err)
	}
	if b != 888 {
		t.Fatalf("Expected peer's balance to be %d, but is %d", 888, b)
	}

	// test for inexistent node
	id := adapters.RandomNodeConfig().ID
	_, err = swap.Balance(id)
	if err == nil {
		t.Fatal("Expected call to fail, but it didn't!")
	}
	if err != state.ErrNotFound {
		t.Fatalf("Expected test to fail with %s, but is %s", "ErrorNotFound", err.Error())
	}

	// test for unconnected node
	testPeer2 := newDummyPeer().Peer
	swap.saveBalance(testPeer2.ID(), 333)
	b, err = swap.Balance(testPeer2.ID())
	if err != nil {
		t.Fatal(err)
	}
	if b != 333 {
		t.Fatalf("Expected peer's balance to be %d, but is %d", 333, b)
	}
}

// Test getting balances for all known peers
func TestAllBalances(t *testing.T) {
	// create a test swap account
	swap, clean := newTestSwap(t, ownerKey)
	defer clean()

	balances, err := swap.Balances()
	if err != nil {
		t.Fatal(err)
	}
	if len(balances) != 0 {
		t.Fatalf("Expected balances to be empty, but are %v", balances)
	}

	// test balance addition for peer
	testPeer, err := swap.addPeer(newDummyPeer().Peer, common.Address{}, common.Address{})
	if err != nil {
		t.Fatal(err)
	}
	testPeer.setBalance(808)
	testBalances(t, swap, map[enode.ID]int64{testPeer.ID(): 808})

	// test successive balance addition for peer
	testPeer2, err := swap.addPeer(newDummyPeer().Peer, common.Address{}, common.Address{})
	if err != nil {
		t.Fatal(err)
	}
	testPeer2.setBalance(909)
	testBalances(t, swap, map[enode.ID]int64{testPeer.ID(): 808, testPeer2.ID(): 909})

	// test balance change for peer
	testPeer.setBalance(303)
	testBalances(t, swap, map[enode.ID]int64{testPeer.ID(): 303, testPeer2.ID(): 909})
}

func testBalances(t *testing.T, swap *Swap, expectedBalances map[enode.ID]int64) {
	t.Helper()
	balances, err := swap.Balances()
	if err != nil {
		t.Fatal(err)
	}
	if !reflect.DeepEqual(balances, expectedBalances) {
		t.Fatalf("Expected node's balances to be %d, but are %d", expectedBalances, balances)
	}
}

type storeKeysTestCases struct {
	nodeID                    enode.ID
	expectedBalanceKey        string
	expectedSentChequeKey     string
	expectedReceivedChequeKey string
	expectedUsedChequebookKey string
}

// Test the getting balance and cheques store keys based on a node ID, and the reverse process as well
func TestStoreKeys(t *testing.T) {
	testCases := []storeKeysTestCases{
		{enode.HexID("f6876a1f73947b0495d36e648aeb74f952220c3b03e66a1cc786863f6104fa56"), "balance_f6876a1f73947b0495d36e648aeb74f952220c3b03e66a1cc786863f6104fa56", "sent_cheque_f6876a1f73947b0495d36e648aeb74f952220c3b03e66a1cc786863f6104fa56", "received_cheque_f6876a1f73947b0495d36e648aeb74f952220c3b03e66a1cc786863f6104fa56", "connected_chequebook"},
		{enode.HexID("93a3309412ff6204ec9b9469200742f62061932009e744def79ef96492673e6c"), "balance_93a3309412ff6204ec9b9469200742f62061932009e744def79ef96492673e6c", "sent_cheque_93a3309412ff6204ec9b9469200742f62061932009e744def79ef96492673e6c", "received_cheque_93a3309412ff6204ec9b9469200742f62061932009e744def79ef96492673e6c", "connected_chequebook"},
		{enode.HexID("c19ecf22f02f77f4bb320b865d3f37c6c592d32a1c9b898efb552a5161a1ee44"), "balance_c19ecf22f02f77f4bb320b865d3f37c6c592d32a1c9b898efb552a5161a1ee44", "sent_cheque_c19ecf22f02f77f4bb320b865d3f37c6c592d32a1c9b898efb552a5161a1ee44", "received_cheque_c19ecf22f02f77f4bb320b865d3f37c6c592d32a1c9b898efb552a5161a1ee44", "connected_chequebook"},
	}
	testStoreKeys(t, testCases)
}

func testStoreKeys(t *testing.T, testCases []storeKeysTestCases) {
	for _, testCase := range testCases {
		t.Run(fmt.Sprint(testCase.nodeID), func(t *testing.T) {
			actualBalanceKey := balanceKey(testCase.nodeID)
			actualSentChequeKey := sentChequeKey(testCase.nodeID)
			actualReceivedChequeKey := receivedChequeKey(testCase.nodeID)
			actualUsedChequebookKey := connectedChequebookKey

			if actualBalanceKey != testCase.expectedBalanceKey {
				t.Fatalf("Expected balance key to be %s, but is %s instead.", testCase.expectedBalanceKey, actualBalanceKey)
			}
			if actualSentChequeKey != testCase.expectedSentChequeKey {
				t.Fatalf("Expected sent cheque key to be %s, but is %s instead.", testCase.expectedSentChequeKey, actualSentChequeKey)
			}
			if actualReceivedChequeKey != testCase.expectedReceivedChequeKey {
				t.Fatalf("Expected received cheque key to be %s, but is %s instead.", testCase.expectedReceivedChequeKey, actualReceivedChequeKey)
			}

			if actualUsedChequebookKey != testCase.expectedUsedChequebookKey {
				t.Fatalf("Expected used chequebook key to be %s, but is %s instead.", testCase.expectedUsedChequebookKey, actualUsedChequebookKey)

			}

			nodeID := keyToID(actualBalanceKey, balancePrefix)
			if nodeID != testCase.nodeID {
				t.Fatalf("Expected node ID to be %v, but is %v instead.", testCase.nodeID, nodeID)
			}
			nodeID = keyToID(actualSentChequeKey, sentChequePrefix)
			if nodeID != testCase.nodeID {
				t.Fatalf("Expected node ID to be %v, but is %v instead.", testCase.nodeID, nodeID)
			}
			nodeID = keyToID(actualReceivedChequeKey, receivedChequePrefix)
			if nodeID != testCase.nodeID {
				t.Fatalf("Expected node ID to be %v, but is %v instead.", testCase.nodeID, nodeID)
			}
		})
	}
}

// Test the correct storing of peer balances through the store after node balance updates
func TestStoreBalances(t *testing.T) {
	// create a test swap account
	s, clean := newTestSwap(t, ownerKey)
	defer clean()

	// modify balances both in memory and in store
	testPeer, err := s.addPeer(newDummyPeer().Peer, common.Address{}, common.Address{})
	if err != nil {
		t.Fatal(err)
	}
	testPeerID := testPeer.ID()
	peerBalance := int64(29)
	if err := testPeer.setBalance(peerBalance); err != nil {
		t.Fatal(err)
	}
	// store balance for peer should match
	comparePeerBalance(t, s, testPeerID, peerBalance)

	// update balances for second peer
	testPeer2, err := s.addPeer(newDummyPeer().Peer, common.Address{}, common.Address{})
	if err != nil {
		t.Fatal(err)
	}
	testPeer2ID := testPeer2.ID()
	peer2Balance := int64(-76)

	if err := testPeer2.setBalance(peer2Balance); err != nil {
		t.Fatal(err)
	}
	// store balance for each peer should match
	comparePeerBalance(t, s, testPeerID, peerBalance)
	comparePeerBalance(t, s, testPeer2ID, peer2Balance)
}

func comparePeerBalance(t *testing.T, s *Swap, peer enode.ID, expectedPeerBalance int64) {
	t.Helper()
	var peerBalance int64
	err := s.store.Get(balanceKey(peer), &peerBalance)
	if err != nil && err != state.ErrNotFound {
		t.Error("Unexpected peer balance retrieval failure.")
	}
	if peerBalance != expectedPeerBalance {
		t.Errorf("Expected peer store balance to be %d, but is %d instead.", expectedPeerBalance, peerBalance)
	}
}

// Test that repeated bookings do correct accounting
func TestRepeatedBookings(t *testing.T) {
	// create a test swap account
	swap, clean := newTestSwap(t, ownerKey)
	defer clean()

	var bookings []booking

	// credits to peer 1
	testPeer, err := swap.addPeer(newDummyPeer().Peer, common.Address{}, common.Address{})
	if err != nil {
		t.Fatal(err)
	}
	bookingAmount := int64(mrand.Intn(100))
	bookingQuantity := 1 + mrand.Intn(10)
	testPeerBookings(t, swap, &bookings, bookingAmount, bookingQuantity, testPeer.Peer)

	// debits to peer 2
	testPeer2, err := swap.addPeer(newDummyPeer().Peer, common.Address{}, common.Address{})
	if err != nil {
		t.Fatal(err)
	}
	bookingAmount = 0 - int64(mrand.Intn(100))
	bookingQuantity = 1 + mrand.Intn(10)
	testPeerBookings(t, swap, &bookings, bookingAmount, bookingQuantity, testPeer2.Peer)

	// credits and debits to peer 2
	mixedBookings := []booking{
		{int64(mrand.Intn(100)), testPeer2.Peer},
		{int64(0 - mrand.Intn(55)), testPeer2.Peer},
		{int64(0 - mrand.Intn(999)), testPeer2.Peer},
	}
	addBookings(swap, mixedBookings)
	verifyBookings(t, swap, append(bookings, mixedBookings...))
}

//TestNewSwapFailure attempts to initialze SWAP with (a combination of) parameters which are not allowed. The test checks whether there are indeed failures
func TestNewSwapFailure(t *testing.T) {
	dir, err := ioutil.TempDir("", "swarmSwap")
	if err != nil {
		t.Fatal(err)
	}
	defer os.RemoveAll(dir)

	// a simple rpc endpoint for testing dialing
	ipcEndpoint := path.Join(dir, "TestSwarmSwap.ipc")

	// windows namedpipes are not on filesystem but on NPFS
	if runtime.GOOS == "windows" {
		b := make([]byte, 8)
		rand.Read(b)
		ipcEndpoint = `\\.\pipe\TestSwarm-` + hex.EncodeToString(b)
	}

	_, server, err := rpc.StartIPCEndpoint(ipcEndpoint, nil)
	if err != nil {
		t.Error(err)
	}
	defer server.Stop()

	prvKey, err := crypto.GenerateKey()
	if err != nil {
		t.Error(err)
	}

<<<<<<< HEAD
	params := newDefaultParams(t)
=======
	params := newDefaultParams()
	chequebookAddress := testChequeContract
	InitialDeposit := uint64(1)
>>>>>>> 118075ec

	type testSwapConfig struct {
		dbPath            string
		prvkey            *ecdsa.PrivateKey
		backendURL        string
		params            *Params
		chequebookAddress common.Address
		initialDeposit    uint64
	}

	var config testSwapConfig

	for _, tc := range []struct {
		name      string
		configure func(*testSwapConfig)
		check     func(*testing.T, *testSwapConfig)
	}{
		{
			name: "no backedURL",
			configure: func(config *testSwapConfig) {
				config.dbPath = dir
				config.prvkey = prvKey
				config.backendURL = ""
				config.params = params
				config.chequebookAddress = chequebookAddress
				config.initialDeposit = InitialDeposit
			},
			check: func(t *testing.T, config *testSwapConfig) {
				defer os.RemoveAll(config.dbPath)
				_, err := New(
					config.dbPath,
					config.prvkey,
					config.backendURL,
					config.params,
					config.chequebookAddress,
					config.initialDeposit,
				)
				if !strings.Contains(err.Error(), "no backend URL given") {
					t.Fatal("no backendURL, but created SWAP")
				}
			},
		},
		{
			name: "disconnect threshold lower than payment threshold",
			configure: func(config *testSwapConfig) {
				config.dbPath = dir
				config.prvkey = prvKey
				config.backendURL = ipcEndpoint
				params.PaymentThreshold = params.DisconnectThreshold + 1
			},
			check: func(t *testing.T, config *testSwapConfig) {
				_, err := New(
					config.dbPath,
					config.prvkey,
					config.backendURL,
					config.params,
					config.chequebookAddress,
					config.initialDeposit,
				)
				if !strings.Contains(err.Error(), "disconnect threshold lower or at payment threshold") {
					t.Fatal("disconnect threshold lower than payment threshold, but created SWAP", err.Error())
				}
			},
		},
		{
			name: "invalid backendURL",
			configure: func(config *testSwapConfig) {
				config.prvkey = prvKey
				config.backendURL = "invalid backendURL"
				params.PaymentThreshold = DefaultPaymentThreshold
			},
			check: func(t *testing.T, config *testSwapConfig) {
				defer os.RemoveAll(config.dbPath)
				_, err := New(
					config.dbPath,
					config.prvkey,
					config.backendURL,
					config.params,
					config.chequebookAddress,
					config.initialDeposit,
				)
				if !strings.Contains(err.Error(), "error connecting to Ethereum API") {
					t.Fatal("invalid backendURL, but created SWAP", err)
				}
			},
		},
	} {
		t.Run(tc.name, func(t *testing.T) {
			dir, err := ioutil.TempDir("", "swarmSwap")
			if err != nil {
				t.Fatal(err)
			}
			defer os.RemoveAll(dir)
			config.dbPath = dir

			logDir, err := ioutil.TempDir("", "swap_test_log")
			if err != nil {
				t.Fatal(err)
			}
			defer os.RemoveAll(logDir)

			tc.configure(&config)
			if tc.check != nil {
				tc.check(t, &config)
			}
		})

	}
}

func TestStartChequebookFailure(t *testing.T) {
	type chequebookConfig struct {
		passIn        common.Address
		expectedError error
	}

	var config chequebookConfig

	for _, tc := range []struct {
		name      string
		configure func(*chequebookConfig)
		check     func(*testing.T, *chequebookConfig)
	}{
		{
			name: "with pass in and save",
			configure: func(config *chequebookConfig) {
				config.passIn = testChequeContract
				config.expectedError = fmt.Errorf("Attempting to connect to provided chequebook, but different chequebook used before")
			},
			check: func(t *testing.T, config *chequebookConfig) {
				// create SWAP
				swap, clean := newTestSwap(t, ownerKey)
				defer clean()
				// deploy a chequebook
				err := testDeploy(context.TODO(), swap)
				if err != nil {
					t.Fatal(err)
				}
				// save chequebook on SWAP
				err = swap.saveChequebook(swap.GetParams().ContractAddress)
				if err != nil {
					t.Fatal(err)
				}
				// try to connect with a different address
				_, err = swap.StartChequebook(config.passIn, 0)
				if err.Error() != config.expectedError.Error() {
					t.Fatal(fmt.Errorf("Expected error not equal to actual error. Expected: %v. Actual: %v", config.expectedError, err))
				}
			},
		},
		{
			name: "with wrong pass in",
			configure: func(config *chequebookConfig) {
				config.passIn = common.HexToAddress("0x4405415b2B8c9F9aA83E151637B8370000000000") // address without deployed chequebook
				config.expectedError = fmt.Errorf("contract validation for %v failed: %v", config.passIn.Hex(), swap.ErrNotASwapContract)
			},
			check: func(t *testing.T, config *chequebookConfig) {
				// create SWAP
				swap, clean := newTestSwap(t, ownerKey)
				defer clean()
				// try to connect with an address not containing a chequebook instance
				_, err := swap.StartChequebook(config.passIn, 0)
				if err.Error() != config.expectedError.Error() {
					t.Fatal(fmt.Errorf("Expected error not equal to actual error. Expected: %v. Actual: %v", config.expectedError, err))
				}
			},
		},
	} {
		t.Run(tc.name, func(t *testing.T) {
			tc.configure(&config)
			if tc.check != nil {
				tc.check(t, &config)
			}
		})
	}
}

func TestStartChequebookSuccess(t *testing.T) {
	for _, tc := range []struct {
		name  string
		check func(*testing.T)
	}{
		{
			name: "with same pass in as previously used",
			check: func(t *testing.T) {
				// create SWAP
				swap, clean := newTestSwap(t, ownerKey)
				defer clean()

				// deploy a chequebook
				err := testDeploy(context.TODO(), swap)
				if err != nil {
					t.Fatal(err)
				}

				// save chequebook on SWAP
				err = swap.saveChequebook(swap.GetParams().ContractAddress)
				if err != nil {
					t.Fatal(err)
				}

				// start chequebook with same pass in as deployed
				_, err = swap.StartChequebook(swap.GetParams().ContractAddress, 0)
				if err != nil {
					t.Fatal(err)
				}
			},
		},
		{
			name: "with correct pass in",
			check: func(t *testing.T) {
				// create SWAP
				swap, clean := newTestSwap(t, ownerKey)
				defer clean()

				// deploy a chequebook
				err := testDeploy(context.TODO(), swap)
				if err != nil {
					t.Fatal(err)
				}

				// start chequebook with same pass in as deployed
				_, err = swap.StartChequebook(swap.GetParams().ContractAddress, 0)
				if err != nil {
					t.Fatal(err)
				}

				// err should be nil
				if err != nil {
					t.Fatal(err)
				}
			},
		},
	} {
		t.Run(tc.name, func(t *testing.T) {
			if tc.check != nil {
				tc.check(t)
			}
		})
	}
}

//TestDisconnectThreshold tests that the disconnect threshold is reached when adding the DefaultDisconnectThreshold amount to the peers balance
func TestDisconnectThreshold(t *testing.T) {
	swap, clean := newTestSwap(t, ownerKey)
	defer clean()
	testPeer := newDummyPeer()
	testDeploy(context.Background(), swap)
	swap.addPeer(testPeer.Peer, swap.owner.address, swap.GetParams().ContractAddress)
	swap.Add(DefaultDisconnectThreshold, testPeer.Peer)
	err := swap.Add(1, testPeer.Peer)
	if !strings.Contains(err.Error(), "disconnect threshold") {
		t.Fatal(err)
	}
}

//TestPaymentThreshold tests that the payment threshold is reached when subtracting the DefaultPaymentThreshold amount from the peers balance
func TestPaymentThreshold(t *testing.T) {
	swap, clean := newTestSwap(t, ownerKey)
	defer clean()
	testDeploy(context.Background(), swap)
	testPeer := newDummyPeerWithSpec(Spec)
	swap.addPeer(testPeer.Peer, swap.owner.address, swap.GetParams().ContractAddress)
	if err := swap.Add(-DefaultPaymentThreshold, testPeer.Peer); err != nil {
		t.Fatal()
	}

	var cheque *Cheque
	_ = swap.store.Get(sentChequeKey(testPeer.Peer.ID()), &cheque)
	if cheque.CumulativePayout != DefaultPaymentThreshold {
		t.Fatal()
	}
}

// TestResetBalance tests that balances are correctly reset
// The test deploys creates swap instances for each node,
// deploys simulated contracts, sets the balance of each
// other node to some arbitrary number above thresholds,
// and then calls both `sendCheque` on one side and
// `handleEmitChequeMsg` in order to simulate a roundtrip
// and see that both have reset the balance correctly
func TestResetBalance(t *testing.T) {
	// create both test swap accounts
	creditorSwap, clean1 := newTestSwap(t, beneficiaryKey)
	debitorSwap, clean2 := newTestSwap(t, ownerKey)
	defer clean1()
	defer clean2()

	ctx := context.Background()
	err := testDeploy(ctx, creditorSwap)
	if err != nil {
		t.Fatal(err)
	}
	err = testDeploy(ctx, debitorSwap)
	if err != nil {
		t.Fatal(err)
	}

	// create Peer instances
	// NOTE: remember that these are peer instances representing each **a model of the remote peer** for every local node
	// so creditor is the model of the remote mode for the debitor! (and vice versa)
	cPeer := newDummyPeerWithSpec(Spec)
	dPeer := newDummyPeerWithSpec(Spec)
	creditor, err := debitorSwap.addPeer(cPeer.Peer, creditorSwap.owner.address, debitorSwap.GetParams().ContractAddress)
	if err != nil {
		t.Fatal(err)
	}
	debitor, err := creditorSwap.addPeer(dPeer.Peer, debitorSwap.owner.address, debitorSwap.GetParams().ContractAddress)
	if err != nil {
		t.Fatal(err)
	}

	// set balances arbitrarily
	testAmount := int64(DefaultPaymentThreshold + 42)
	debitor.setBalance(testAmount)
	creditor.setBalance(-testAmount)

	// setup the wait for mined transaction function for testing
	cleanup := setupContractTest()
	defer cleanup()

	// now simulate sending the cheque to the creditor from the debitor
	creditor.sendCheque()
	// the debitor should have already reset its balance
	if creditor.getBalance() != 0 {
		t.Fatalf("unexpected balance to be 0, but it is %d", creditor.getBalance())
	}

	// now load the cheque that the debitor created...
	cheque := creditor.getLastSentCheque()
	if cheque == nil {
		t.Fatal("expected to find a cheque, but it was empty")
	}
	// ...create a message...
	msg := &EmitChequeMsg{
		Cheque: cheque,
	}
	// now we need to create the channel...
	testBackend.cashDone = make(chan struct{})
	// ...and trigger message handling on the receiver side (creditor)
	// remember that debitor is the model of the remote node for the creditor...
	err = creditorSwap.handleEmitChequeMsg(ctx, debitor, msg)
	if err != nil {
		t.Fatal(err)
	}
	// ...on which we wait until the cashCheque is actually terminated (ensures proper nounce count)
	select {
	case <-testBackend.cashDone:
		log.Debug("cash transaction completed and committed")
	case <-time.After(4 * time.Second):
		t.Fatalf("Timeout waiting for cash transactions to complete")
	}
	// finally check that the creditor also successfully reset the balances
	if debitor.getBalance() != 0 {
		t.Fatalf("unexpected balance to be 0, but it is %d", debitor.getBalance())
	}
}

// generate bookings based on parameters, apply them to a Swap struct and verify the result
// append generated bookings to slice pointer
func testPeerBookings(t *testing.T, swap *Swap, bookings *[]booking, bookingAmount int64, bookingQuantity int, peer *protocols.Peer) {
	t.Helper()
	peerBookings := generateBookings(bookingAmount, bookingQuantity, peer)
	*bookings = append(*bookings, peerBookings...)
	addBookings(swap, peerBookings)
	verifyBookings(t, swap, *bookings)
}

// generate as many bookings as specified by `quantity`, each one with the indicated `amount` and `peer`
func generateBookings(amount int64, quantity int, peer *protocols.Peer) (bookings []booking) {
	for i := 0; i < quantity; i++ {
		bookings = append(bookings, booking{amount, peer})
	}
	return
}

// take a Swap struct and a list of bookings, and call the accounting function for each of them
func addBookings(swap *Swap, bookings []booking) {
	for i := 0; i < len(bookings); i++ {
		booking := bookings[i]
		swap.Add(booking.amount, booking.peer)
	}
}

// take a Swap struct and a list of bookings, and verify the resulting balances are as expected
func verifyBookings(t *testing.T, swap *Swap, bookings []booking) {
	t.Helper()
	expectedBalances := calculateExpectedBalances(swap, bookings)
	realBalances, err := swap.Balances()
	if err != nil {
		t.Fatal(err)
	}
	if !reflect.DeepEqual(expectedBalances, realBalances) {
		t.Fatalf("After %d bookings, expected balance to be %v, but is %v", len(bookings), stringifyBalance(expectedBalances), stringifyBalance(realBalances))
	}
}

// converts a balance map to a one-line string representation
func stringifyBalance(balance map[enode.ID]int64) string {
	marshaledBalance, err := json.Marshal(balance)
	if err != nil {
		return err.Error()
	}
	return string(marshaledBalance)
}

// take a swap struct and a list of bookings, and calculate the expected balances.
// the result is a map which stores the balance for all the peers present in the bookings,
// from the perspective of the node that loaded the Swap struct.
func calculateExpectedBalances(swap *Swap, bookings []booking) map[enode.ID]int64 {
	expectedBalances := make(map[enode.ID]int64)
	for i := 0; i < len(bookings); i++ {
		booking := bookings[i]
		peerID := booking.peer.ID()
		peerBalance := expectedBalances[peerID]
		// balance is not expected to be affected once past the disconnect threshold
		if peerBalance < swap.params.DisconnectThreshold {
			peerBalance += booking.amount
		}
		expectedBalances[peerID] = peerBalance
	}
	return expectedBalances
}

// try restoring a balance from state store
// this is simulated by creating a node,
// assigning it an arbitrary balance,
// then closing the state store.
// Then we re-open the state store and check that
// the balance is still the same
func TestRestoreBalanceFromStateStore(t *testing.T) {
	// create a test swap account
	swap, testDir := newBaseTestSwap(t, ownerKey)
	defer os.RemoveAll(testDir)

	testPeer, err := swap.addPeer(newDummyPeer().Peer, common.Address{}, common.Address{})
	if err != nil {
		t.Fatal(err)
	}
	testPeer.setBalance(-8888)

	tmpBalance := testPeer.getBalance()
	swap.store.Put(testPeer.ID().String(), &tmpBalance)

	err = swap.store.Close()
	if err != nil {
		t.Fatal(err)
	}
	swap.store = nil

	stateStore, err := state.NewDBStore(testDir)
	defer stateStore.Close()
	if err != nil {
		t.Fatal(err)
	}

	var newBalance int64
	stateStore.Get(testPeer.Peer.ID().String(), &newBalance)

	// compare the balances
	if tmpBalance != newBalance {
		t.Fatalf("Unexpected balance value after sending cheap message test. Expected balance: %d, balance is: %d", tmpBalance, newBalance)
	}
}

// During tests, because the cashing in of cheques is async, we should wait for the function to be returned
// Otherwise if we call `handleEmitChequeMsg` manually, it will return before the TX has been committed to the `SimulatedBackend`,
// causing subsequent TX to possibly fail due to nonce mismatch
func testCashCheque(s *Swap, otherSwap cswap.Contract, opts *bind.TransactOpts, cheque *Cheque) {
	cashCheque(s, otherSwap, opts, cheque)
	// close the channel, signals to clients that this function actually finished
	if stb, ok := s.backend.(*swapTestBackend); ok {
		if stb.cashDone != nil {
			close(stb.cashDone)
		}
	}
}

// newDefaultParams creates a set of default params for tests
func newDefaultParams(t *testing.T) *Params {
	baseKey := make([]byte, 32)
	_, err := rand.Read(baseKey)
	if err != nil {
		t.Fatal(err)
	}
	return &Params{
<<<<<<< HEAD
		OverlayAddr:          baseKey,
		LogPath:              "",
		InitialDepositAmount: 42,
		PaymentThreshold:     DefaultPaymentThreshold,
		DisconnectThreshold:  DefaultDisconnectThreshold,
=======
		LogPath:             "",
		PaymentThreshold:    DefaultPaymentThreshold,
		DisconnectThreshold: DefaultDisconnectThreshold,
>>>>>>> 118075ec
	}
}

// newBaseTestSwapWithParams creates a swap with the given params
func newBaseTestSwapWithParams(t *testing.T, key *ecdsa.PrivateKey, params *Params) (*Swap, string) {
	t.Helper()
	dir, err := ioutil.TempDir("", "swap_test_store")
	if err != nil {
		t.Fatal(err)
	}
	stateStore, err := state.NewDBStore(dir)
	if err != nil {
		t.Fatal(err)
	}
	log.Debug("creating simulated backend")
	owner := createOwner(key)
	auditLog = newLogger(params.LogPath)
	swap := new(stateStore, owner, testBackend, params)
	return swap, dir
}

// create a test swap account with a backend
// creates a stateStore for persistence and a Swap account
func newBaseTestSwap(t *testing.T, key *ecdsa.PrivateKey) (*Swap, string) {
	params := newDefaultParams(t)
	return newBaseTestSwapWithParams(t, key, params)
}

// create a test swap account with a backend
// creates a stateStore for persistence and a Swap account
// returns a cleanup function
func newTestSwap(t *testing.T, key *ecdsa.PrivateKey) (*Swap, func()) {
	t.Helper()
	swap, dir := newBaseTestSwap(t, key)
	clean := func() {
		swap.Close()
		os.RemoveAll(dir)
	}
	return swap, clean
}

type dummyPeer struct {
	*protocols.Peer
}

// creates a dummy protocols.Peer with dummy MsgReadWriter
func newDummyPeer() *dummyPeer {
	return newDummyPeerWithSpec(nil)
}

// creates a dummy protocols.Peer with dummy MsgReadWriter
func newDummyPeerWithSpec(spec *protocols.Spec) *dummyPeer {
	id := adapters.RandomNodeConfig().ID
	rw := &dummyMsgRW{}
	protoPeer := protocols.NewPeer(p2p.NewPeer(id, "testPeer", nil), rw, spec)
	dummy := &dummyPeer{
		Peer: protoPeer,
	}
	return dummy
}

// creates cheque structure for testing
func newTestCheque() *Cheque {
	cheque := &Cheque{
		ChequeParams: ChequeParams{
			Contract:         testChequeContract,
			CumulativePayout: uint64(42),
			Beneficiary:      beneficiaryAddress,
		},
		Honey: uint64(42),
	}

	return cheque
}

// tests if encodeForSignature encodes the cheque as expected
func TestChequeEncodeForSignature(t *testing.T) {
	expectedCheque := newTestCheque()

	// encode the cheque
	encoded := expectedCheque.encodeForSignature()
	// expected value (computed through truffle/js)
	expected := common.Hex2Bytes("4405415b2b8c9f9aa83e151637b8378dd3bcfeddb8d424e9662fe0837fb1d728f1ac97cebb1085fe000000000000000000000000000000000000000000000000000000000000002a")
	if !bytes.Equal(encoded, expected) {
		t.Fatalf("Unexpected encoding of cheque. Expected encoding: %x, result is: %x", expected, encoded)
	}
}

// tests if sigHashCheque computes the correct hash to sign
func TestChequeSigHash(t *testing.T) {
	expectedCheque := newTestCheque()

	// compute the hash that will be signed
	hash := expectedCheque.sigHash()
	// expected value (computed through truffle/js)
	expected := common.Hex2Bytes("354a78a181b24d0beb1606cd9f525e6068e8e5dd96747468c21f2ecc89cb0bad")
	if !bytes.Equal(hash, expected) {
		t.Fatalf("Unexpected sigHash of cheque. Expected: %x, result is: %x", expected, hash)
	}
}

// tests if signContent computes the correct signature
func TestSignContent(t *testing.T) {
	// setup test swap object
	swap, clean := newTestSwap(t, ownerKey)
	defer clean()

	expectedCheque := newTestCheque()

	var err error

	// set the owner private key to a known key so we always get the same signature
	swap.owner.privateKey = ownerKey

	// sign the cheque
	sig, err := expectedCheque.Sign(swap.owner.privateKey)
	// expected value (computed through truffle/js)
	expected := testChequeSig
	if err != nil {
		t.Fatalf("Error in signing: %s", err)
	}
	if !bytes.Equal(sig, expected) {
		t.Fatalf("Unexpected signature for cheque. Expected: %x, result is: %x", expected, sig)
	}
}

// tests if verifyChequeSig accepts a correct signature
func TestVerifyChequeSig(t *testing.T) {
	expectedCheque := newTestCheque()
	expectedCheque.Signature = testChequeSig

	if err := expectedCheque.VerifySig(ownerAddress); err != nil {
		t.Fatalf("Invalid signature: %v", err)
	}
}

// tests if verifyChequeSig reject a signature produced by another key
func TestVerifyChequeSigWrongSigner(t *testing.T) {
	expectedCheque := newTestCheque()
	expectedCheque.Signature = testChequeSig

	// We expect the signer to be beneficiaryAddress but chequeSig is the signature from the owner
	if err := expectedCheque.VerifySig(beneficiaryAddress); err == nil {
		t.Fatal("Valid signature, should have been invalid")
	}
}

// helper function to make a signature "invalid"
func manipulateSignature(sig []byte) []byte {
	invalidSig := make([]byte, len(sig))
	copy(invalidSig, sig)
	// change one byte in the signature
	invalidSig[27] += 2
	return invalidSig
}

// tests if verifyChequeSig reject an invalid signature
func TestVerifyChequeInvalidSignature(t *testing.T) {
	expectedCheque := newTestCheque()
	expectedCheque.Signature = manipulateSignature(testChequeSig)

	if err := expectedCheque.VerifySig(ownerAddress); err == nil {
		t.Fatal("Valid signature, should have been invalid")
	}
}

// tests if TestValidateCode accepts an address with the correct bytecode
func TestValidateCode(t *testing.T) {
	swap, clean := newTestSwap(t, ownerKey)
	defer clean()

	// deploy a new swap contract
	err := testDeploy(context.TODO(), swap)
	if err != nil {
		t.Fatalf("Error in deploy: %v", err)
	}

	testBackend.Commit()

	if err = cswap.ValidateCode(context.TODO(), testBackend, swap.GetParams().ContractAddress); err != nil {
		t.Fatalf("Contract verification failed: %v", err)
	}
}

// tests if ValidateCode rejects an address with different bytecode
func TestValidateWrongCode(t *testing.T) {
	swap, clean := newTestSwap(t, ownerKey)
	defer clean()

	opts := bind.NewKeyedTransactor(ownerKey)

	// we deploy the ECDSA library of OpenZeppelin which has a different bytecode than swap
	addr, _, _, err := contract.DeployECDSA(opts, swap.backend)
	if err != nil {
		t.Fatalf("Error in deploy: %v", err)
	}

	testBackend.Commit()

	// since the bytecode is different this should throw an error
	if err = cswap.ValidateCode(context.TODO(), swap.backend, addr); err != cswap.ErrNotASwapContract {
		t.Fatalf("Contract verification verified wrong contract: %v", err)
	}
}

// setupContractTest is a helper function for setting up the
// blockchain wait function for testing
func setupContractTest() func() {
	// we overwrite the waitForTx function with one which the simulated backend
	// immediately commits
	currentWaitFunc := cswap.WaitFunc
	defaultCashCheque = testCashCheque
	// overwrite only for the duration of the test, so...
	cswap.WaitFunc = testWaitForTx
	return func() {
		// ...we need to set it back to original when done
		cswap.WaitFunc = currentWaitFunc
		defaultCashCheque = cashCheque
	}
}

// TestContractIntegration tests a end-to-end cheque interaction.
// First a simulated backend is created, then we deploy the issuer's swap contract.
// We issue a test cheque with the beneficiary address and on the issuer's contract,
// and immediately try to cash-in the cheque
// afterwards it attempts to cash-in a bouncing cheque
func TestContractIntegration(t *testing.T) {

	log.Debug("creating test swap")

	issuerSwap, clean := newTestSwap(t, ownerKey)
	defer clean()

	issuerSwap.owner.address = ownerAddress
	issuerSwap.owner.privateKey = ownerKey

	log.Debug("deploy issuer swap")

	ctx := context.TODO()
	err := testDeploy(ctx, issuerSwap)
	if err != nil {
		t.Fatal(err)
	}

	log.Debug("deployed. signing cheque")

	cheque := newTestCheque()
	cheque.ChequeParams.Contract = issuerSwap.GetParams().ContractAddress
	cheque.Signature, err = cheque.Sign(issuerSwap.owner.privateKey)
	if err != nil {
		t.Fatal(err)
	}

	log.Debug("sending cheque...")

	// setup the wait for mined transaction function for testing
	cleanup := setupContractTest()
	defer cleanup()

	opts := bind.NewKeyedTransactor(beneficiaryKey)
	opts.Context = ctx

	log.Debug("cash-in the cheque")

	cashResult, receipt, err := issuerSwap.contract.CashChequeBeneficiary(opts, testBackend, beneficiaryAddress, big.NewInt(int64(cheque.CumulativePayout)), cheque.Signature)
	testBackend.Commit()
	if err != nil {
		t.Fatal(err)
	}
	if receipt.Status != 1 {
		t.Fatalf("Bad status %d", receipt.Status)
	}
	if cashResult.Bounced {
		t.Fatal("cashing bounced")
	}

	// check state, check that cheque is indeed there
	result, err := issuerSwap.contract.PaidOut(nil, beneficiaryAddress)
	if err != nil {
		t.Fatal(err)
	}
	if result.Uint64() != cheque.CumulativePayout {
		t.Fatalf("Wrong cumulative payout %d", result)
	}
	log.Debug("cheques result", "result", result)

	// create a cheque that will bounce
	bouncingCheque := newTestCheque()
	bouncingCheque.ChequeParams.Contract = issuerSwap.GetParams().ContractAddress
	bouncingCheque.CumulativePayout = bouncingCheque.CumulativePayout + 10
	bouncingCheque.Signature, err = bouncingCheque.Sign(issuerSwap.owner.privateKey)
	if err != nil {
		t.Fatal(err)
	}

	log.Debug("try to cash-in the bouncing cheque")
	cashResult, receipt, err = issuerSwap.contract.CashChequeBeneficiary(opts, testBackend, beneficiaryAddress, big.NewInt(int64(bouncingCheque.CumulativePayout)), bouncingCheque.Signature)
	testBackend.Commit()
	if err != nil {
		t.Fatal(err)
	}
	if receipt.Status != 1 {
		t.Fatalf("Bad status %d", receipt.Status)
	}
	if !cashResult.Bounced {
		t.Fatal("cheque did not bounce")
	}
}

// when testing, we don't need to wait for a transaction to be mined
func testWaitForTx(auth *bind.TransactOpts, backend cswap.Backend, tx *types.Transaction) (*types.Receipt, error) {

	testBackend.Commit()
	receipt, err := backend.TransactionReceipt(context.TODO(), tx.Hash())
	if err != nil {
		return nil, err
	}
	return receipt, nil
}

// deploy for testing (needs simulated backend commit)
func testDeploy(ctx context.Context, swap *Swap) (err error) {
	opts := bind.NewKeyedTransactor(swap.owner.privateKey)
	opts.Value = big.NewInt(42)
	opts.Context = ctx

	swap.contract, _, err = cswap.Deploy(opts, swap.backend, swap.owner.address, defaultHarddepositTimeoutDuration)
	if err != nil {
		return err
	}
	testBackend.Commit()
	return nil
}

// newTestSwapAndPeer is a helper function to create a swap and a peer instance that fit together
// the owner of this swap is the beneficiaryAddress
// hence the owner of this swap would sign cheques with beneficiaryKey and receive cheques from ownerKey (or another party) which is NOT the owner of this swap
func newTestSwapAndPeer(t *testing.T, key *ecdsa.PrivateKey) (*Swap, *Peer, func()) {
	swap, clean := newTestSwap(t, key)
	// owner address is the beneficiary (counterparty) for the peer
	// that's because we expect cheques we receive to be signed by the address we would issue cheques to
	peer, err := swap.addPeer(newDummyPeer().Peer, ownerAddress, testChequeContract)
	if err != nil {
		t.Fatal(err)
	}
	// we need to adjust the owner address on swap because we will issue cheques to beneficiaryAddress
	swap.owner.address = beneficiaryAddress
	return swap, peer, clean
}

// TestPeerSetAndGetLastReceivedCheque tests if a saved last received cheque can be loaded again later using the peer functions
func TestPeerSetAndGetLastReceivedCheque(t *testing.T) {
	swap, peer, clean := newTestSwapAndPeer(t, ownerKey)
	defer clean()

	testCheque := newTestCheque()

	if err := peer.setLastReceivedCheque(testCheque); err != nil {
		t.Fatalf("Error while saving: %s", err.Error())
	}

	returnedCheque := peer.getLastReceivedCheque()
	if returnedCheque == nil {
		t.Fatal("Could not find saved cheque")
	}

	if !returnedCheque.Equal(testCheque) {
		t.Fatal("Returned cheque was different")
	}

	// create a new swap peer for the same underlying peer to force a database load
	samePeer, err := swap.addPeer(peer.Peer, common.Address{}, common.Address{})
	if err != nil {
		t.Fatal(err)
	}

	returnedCheque = samePeer.getLastReceivedCheque()
	if returnedCheque == nil {
		t.Fatal("Could not find saved cheque")
	}

	if !returnedCheque.Equal(testCheque) {
		t.Fatal("Returned cheque was different")
	}
}

// TestPeerVerifyChequeProperties tests that verifyChequeProperties will accept a valid cheque
func TestPeerVerifyChequeProperties(t *testing.T) {
	swap, peer, clean := newTestSwapAndPeer(t, ownerKey)
	defer clean()

	testCheque := newTestCheque()
	testCheque.Signature = testChequeSig

	if err := testCheque.verifyChequeProperties(peer, swap.owner.address); err != nil {
		t.Fatalf("failed to verify cheque properties: %s", err.Error())
	}
}

// TestPeerVerifyChequeProperties tests that verifyChequeProperties will reject invalid cheques
func TestPeerVerifyChequePropertiesInvalidCheque(t *testing.T) {
	swap, peer, clean := newTestSwapAndPeer(t, ownerKey)
	defer clean()

	// cheque with an invalid signature
	testCheque := newTestCheque()
	testCheque.Signature = manipulateSignature(testChequeSig)
	if err := testCheque.verifyChequeProperties(peer, swap.owner.address); err == nil {
		t.Fatalf("accepted cheque with invalid signature")
	}

	// cheque with wrong contract
	testCheque = newTestCheque()
	testCheque.Contract = beneficiaryAddress
	testCheque.Signature, _ = testCheque.Sign(ownerKey)
	if err := testCheque.verifyChequeProperties(peer, swap.owner.address); err == nil {
		t.Fatalf("accepted cheque with wrong contract")
	}

	// cheque with wrong beneficiary
	testCheque = newTestCheque()
	testCheque.Beneficiary = ownerAddress
	testCheque.Signature, _ = testCheque.Sign(ownerKey)
	if err := testCheque.verifyChequeProperties(peer, swap.owner.address); err == nil {
		t.Fatalf("accepted cheque with wrong beneficiary")
	}
}

// TestPeerVerifyChequeAgainstLast tests that verifyChequeAgainstLast accepts a cheque with higher amount
func TestPeerVerifyChequeAgainstLast(t *testing.T) {
	increase := uint64(10)
	oldCheque := newTestCheque()
	newCheque := newTestCheque()

	newCheque.CumulativePayout = oldCheque.CumulativePayout + increase

	actualAmount, err := newCheque.verifyChequeAgainstLast(oldCheque, increase)
	if err != nil {
		t.Fatalf("failed to verify cheque compared to old cheque: %v", err)
	}

	if actualAmount != increase {
		t.Fatalf("wrong actual amount, expected: %d, was: %d", increase, actualAmount)
	}
}

// TestPeerVerifyChequeAgainstLastInvalid tests that verifyChequeAgainstLast rejects cheques with lower amount or an unexpected value
func TestPeerVerifyChequeAgainstLastInvalid(t *testing.T) {
	increase := uint64(10)

	// cheque with same or lower amount
	oldCheque := newTestCheque()
	newCheque := newTestCheque()

	if _, err := newCheque.verifyChequeAgainstLast(oldCheque, increase); err == nil {
		t.Fatal("accepted a cheque with same amount")
	}

	// cheque with amount != increase
	oldCheque = newTestCheque()
	newCheque = newTestCheque()
	newCheque.CumulativePayout = oldCheque.CumulativePayout + increase + 5

	if _, err := newCheque.verifyChequeAgainstLast(oldCheque, increase); err == nil {
		t.Fatal("accepted a cheque with unexpected amount")
	}
}

// TestPeerProcessAndVerifyCheque tests that processAndVerifyCheque accepts a valid cheque and also saves it
func TestPeerProcessAndVerifyCheque(t *testing.T) {
	swap, peer, clean := newTestSwapAndPeer(t, ownerKey)
	defer clean()

	// create test cheque and process
	cheque := newTestCheque()
	cheque.Signature, _ = cheque.Sign(ownerKey)

	actualAmount, err := swap.processAndVerifyCheque(cheque, peer)
	if err != nil {
		t.Fatalf("failed to process cheque: %s", err)
	}

	if actualAmount != cheque.CumulativePayout {
		t.Fatalf("computed wrong actual amount: was %d, expected: %d", actualAmount, cheque.CumulativePayout)
	}

	// verify that it was indeed saved
	if peer.getLastReceivedCheque().CumulativePayout != cheque.CumulativePayout {
		t.Fatalf("last received cheque has wrong cumulative payout, was: %d, expected: %d", peer.lastReceivedCheque.CumulativePayout, cheque.CumulativePayout)
	}

	// create another cheque with higher amount
	otherCheque := newTestCheque()
	otherCheque.CumulativePayout = cheque.CumulativePayout + 10
	otherCheque.Honey = 10
	otherCheque.Signature, _ = otherCheque.Sign(ownerKey)

	if _, err := swap.processAndVerifyCheque(otherCheque, peer); err != nil {
		t.Fatalf("failed to process cheque: %s", err)
	}

	// verify that it was indeed saved
	if peer.getLastReceivedCheque().CumulativePayout != otherCheque.CumulativePayout {
		t.Fatalf("last received cheque has wrong cumulative payout, was: %d, expected: %d", peer.lastReceivedCheque.CumulativePayout, otherCheque.CumulativePayout)
	}
}

// TestPeerProcessAndVerifyChequeInvalid verifies that processAndVerifyCheque does not accept cheques incompatible with the last cheque
// it first tries to process an invalid cheque
// then it processes a valid cheque
// then rejects one with lower amount
func TestPeerProcessAndVerifyChequeInvalid(t *testing.T) {
	swap, peer, clean := newTestSwapAndPeer(t, ownerKey)
	defer clean()

	// invalid cheque because wrong recipient
	cheque := newTestCheque()
	cheque.Beneficiary = ownerAddress
	cheque.Signature, _ = cheque.Sign(ownerKey)

	if _, err := swap.processAndVerifyCheque(cheque, peer); err == nil {
		t.Fatal("accecpted an invalid cheque as first cheque")
	}

	// valid cheque
	cheque = newTestCheque()
	cheque.Signature, _ = cheque.Sign(ownerKey)

	if _, err := swap.processAndVerifyCheque(cheque, peer); err != nil {
		t.Fatalf("failed to process cheque: %s", err)
	}

	if peer.getLastReceivedCheque().CumulativePayout != cheque.CumulativePayout {
		t.Fatalf("last received cheque has wrong cumulative payout, was: %d, expected: %d", peer.lastReceivedCheque.CumulativePayout, cheque.CumulativePayout)
	}

	// invalid cheque because amount is lower
	otherCheque := newTestCheque()
	otherCheque.CumulativePayout = cheque.CumulativePayout - 10
	otherCheque.Honey = 10
	otherCheque.Signature, _ = otherCheque.Sign(ownerKey)

	if _, err := swap.processAndVerifyCheque(otherCheque, peer); err == nil {
		t.Fatal("accepted a cheque with lower amount")
	}

	// check that no invalid cheque was saved
	if peer.getLastReceivedCheque().CumulativePayout != cheque.CumulativePayout {
		t.Fatalf("last received cheque has wrong cumulative payout, was: %d, expected: %d", peer.lastReceivedCheque.CumulativePayout, cheque.CumulativePayout)
	}
}

func TestSwapLogToFile(t *testing.T) {
	// create a log dir
	logDirDebitor, err := ioutil.TempDir("", "swap_test_log")
	log.Debug("creating swap log dir")
	if err != nil {
		t.Fatal(err)
	}
	defer os.RemoveAll(logDirDebitor)

	// set the log dir to the params
	params := newDefaultParams(t)
	params.LogPath = logDirDebitor

	// create both test swap accounts
	creditorSwap, storeDirCreditor := newBaseTestSwap(t, beneficiaryKey)
	// we are only checking one of the two nodes for logs
	debitorSwap, storeDirDebitor := newBaseTestSwapWithParams(t, ownerKey, params)

	clean := func() {
		creditorSwap.Close()
		debitorSwap.Close()
		os.RemoveAll(storeDirCreditor)
		os.RemoveAll(storeDirDebitor)
	}
	defer clean()

	ctx := context.Background()
	err = testDeploy(ctx, creditorSwap)
	if err != nil {
		t.Fatal(err)
	}
	err = testDeploy(ctx, debitorSwap)
	if err != nil {
		t.Fatal(err)
	}

	// create Peer instances
	// NOTE: remember that these are peer instances representing each **a model of the remote peer** for every local node
	// so creditor is the model of the remote mode for the debitor! (and vice versa)
	cPeer := newDummyPeerWithSpec(Spec)
	dPeer := newDummyPeerWithSpec(Spec)
	creditor, err := debitorSwap.addPeer(cPeer.Peer, creditorSwap.owner.address, debitorSwap.GetParams().ContractAddress)
	if err != nil {
		t.Fatal(err)
	}
	debitor, err := creditorSwap.addPeer(dPeer.Peer, debitorSwap.owner.address, debitorSwap.GetParams().ContractAddress)
	if err != nil {
		t.Fatal(err)
	}

	// set balances arbitrarily
	testAmount := int64(DefaultPaymentThreshold + 42)
	debitor.setBalance(testAmount)
	creditor.setBalance(-testAmount)

	// setup the wait for mined transaction function for testing
	cleanup := setupContractTest()
	defer cleanup()

	// now simulate sending the cheque to the creditor from the debitor
	creditor.sendCheque()

	if logDirDebitor == "" {
		t.Fatal("Swap Log Dir is not defined")
	}

	files, err := ioutil.ReadDir(logDirDebitor)
	if err != nil {
		t.Fatal(err)
	}
	if len(files) == 0 {
		t.Fatalf("expected at least 1 file in the log directory, found none")
	}

	logFile := path.Join(logDirDebitor, files[0].Name())

	var b []byte
	b, err = ioutil.ReadFile(logFile)
	if err != nil {
		t.Fatal(err)
	}
	logString := string(b)
	if !strings.Contains(logString, "sending cheque") {
		t.Fatalf("expected the log to contain \"sending cheque\"")
	}
}

func TestPeerGetLastSentCumulativePayout(t *testing.T) {
	_, peer, clean := newTestSwapAndPeer(t, ownerKey)
	defer clean()

	if peer.getLastSentCumulativePayout() != 0 {
		t.Fatalf("last cumulative payout should be 0 in the beginning, was %d", peer.getLastSentCumulativePayout())
	}

	cheque := newTestCheque()
	if err := peer.setLastSentCheque(cheque); err != nil {
		t.Fatal(err)
	}

	if peer.getLastSentCumulativePayout() != cheque.CumulativePayout {
		t.Fatalf("last cumulative payout should be the payout of the last sent cheque, was: %d, expected %d", peer.getLastSentCumulativePayout(), cheque.CumulativePayout)
	}
}

// dummyMsgRW implements MessageReader and MessageWriter
// but doesn't do anything. Useful for dummy message sends
type dummyMsgRW struct{}

// ReadMsg is from the MessageReader interface
func (d *dummyMsgRW) ReadMsg() (p2p.Msg, error) {
	return p2p.Msg{}, nil
}

// WriteMsg is from the MessageWriter interface
func (d *dummyMsgRW) WriteMsg(msg p2p.Msg) error {
	return nil
}<|MERGE_RESOLUTION|>--- conflicted
+++ resolved
@@ -357,13 +357,9 @@
 		t.Error(err)
 	}
 
-<<<<<<< HEAD
 	params := newDefaultParams(t)
-=======
-	params := newDefaultParams()
 	chequebookAddress := testChequeContract
 	InitialDeposit := uint64(1)
->>>>>>> 118075ec
 
 	type testSwapConfig struct {
 		dbPath            string
@@ -850,17 +846,10 @@
 		t.Fatal(err)
 	}
 	return &Params{
-<<<<<<< HEAD
-		OverlayAddr:          baseKey,
-		LogPath:              "",
-		InitialDepositAmount: 42,
-		PaymentThreshold:     DefaultPaymentThreshold,
-		DisconnectThreshold:  DefaultDisconnectThreshold,
-=======
+		OverlayAddr:         baseKey,
 		LogPath:             "",
 		PaymentThreshold:    DefaultPaymentThreshold,
 		DisconnectThreshold: DefaultDisconnectThreshold,
->>>>>>> 118075ec
 	}
 }
 
@@ -877,8 +866,8 @@
 	}
 	log.Debug("creating simulated backend")
 	owner := createOwner(key)
-	auditLog = newLogger(params.LogPath)
-	swap := new(stateStore, owner, testBackend, params)
+	swapLogger := newSwapLogger(params.LogPath, params.OverlayAddr)
+	swap := new(stateStore, owner, testBackend, params, swapLogger)
 	return swap, dir
 }
 

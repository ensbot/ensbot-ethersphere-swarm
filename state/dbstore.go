--- conflicted
+++ resolved
@@ -112,11 +112,7 @@
 // If true is returned in the stop variable, iteration will
 // stop, and by returning the error, that error will be
 // propagated to the called iterator method on Iterate.
-<<<<<<< HEAD
-type iterFunction func([]byte, []byte) (stop bool, err error)
-=======
 type iterFunction func(key, value []byte) (stop bool, err error)
->>>>>>> 727612ad
 
 // Iterate entries (key/value pair) which have keys matching the given prefix
 func (s *DBStore) Iterate(prefix string, iterFunc iterFunction) (err error) {
